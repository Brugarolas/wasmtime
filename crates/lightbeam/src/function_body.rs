--- conflicted
+++ resolved
@@ -415,13 +415,8 @@
                                 None
                             };
 
-                            let mut cc : Option<BlockCallingConvention> = None;
-                            if then_block_should_serialize_args
-                                || else_block_should_serialize_args
-                            {
-                                let a = ctx.serialize_args(max_params)?;
-                                cc = Some(a);
-                            }
+                            let cc = if then_block_should_serialize_args
+                                || else_block_should_serialize_args { let a = ctx.serialize_args(max_params)? ; Some(a) } else { None };
 
                             **then_cc = if then_block_should_serialize_args {
                                 let mut cc = cc.clone().unwrap();
@@ -451,7 +446,7 @@
                             };
                             Ok(())
                         },
-                        _ => return Err(Error::Microwasm(
+                        _ => Err(Error::Microwasm(
                             "unimplemented: Can't pass different params to different sides of `br_if` yet".to_string(),
                         )),
                     }
@@ -810,23 +805,13 @@
             Operator::Load32 {
                 sign: Signedness::Signed,
                 memarg,
-<<<<<<< HEAD
             } => ctx.i64_load32_s(memarg.offset)?,
             Operator::Load { ty: I32, memarg } => ctx.i32_load(memarg.offset)?,
             Operator::Load { ty: F32, memarg } => ctx.f32_load(memarg.offset)?,
             Operator::Load { ty: I64, memarg } => ctx.i64_load(memarg.offset)?,
             Operator::Load { ty: F64, memarg } => ctx.f64_load(memarg.offset)?,
-            Operator::Store8 { ty: _, memarg } => ctx.store8(memarg.offset)?,
-            Operator::Store16 { ty: _, memarg } => ctx.store16(memarg.offset)?,
-=======
-            } => ctx.i64_load32_s(memarg.offset),
-            Operator::Load { ty: I32, memarg } => ctx.i32_load(memarg.offset),
-            Operator::Load { ty: F32, memarg } => ctx.f32_load(memarg.offset),
-            Operator::Load { ty: I64, memarg } => ctx.i64_load(memarg.offset),
-            Operator::Load { ty: F64, memarg } => ctx.f64_load(memarg.offset),
-            Operator::Store8 { memarg, .. } => ctx.store8(memarg.offset),
-            Operator::Store16 { memarg, .. } => ctx.store16(memarg.offset),
->>>>>>> 3716a863
+            Operator::Store8 { memarg, .. } => ctx.store8(memarg.offset)?,
+            Operator::Store16 { memarg, .. } => ctx.store16(memarg.offset)?,
             Operator::Store32 { memarg }
             | Operator::Store { ty: I32, memarg }
             | Operator::Store { ty: F32, memarg } => ctx.store32(memarg.offset)?,
@@ -838,19 +823,11 @@
             Operator::Select => {
                 ctx.select()?;
             }
-<<<<<<< HEAD
-            Operator::MemorySize { reserved: _ } => {
+            Operator::MemorySize { .. } => {
                 ctx.memory_size()?;
             }
-            Operator::MemoryGrow { reserved: _ } => {
+            Operator::MemoryGrow { .. } => {
                 ctx.memory_grow()?;
-=======
-            Operator::MemorySize { .. } => {
-                ctx.memory_size();
-            }
-            Operator::MemoryGrow { .. } => {
-                ctx.memory_grow();
->>>>>>> 3716a863
             }
             Operator::Call { function_index } => {
                 let callee_ty = module_context.func_type(function_index);
